#!/bin/bash

# Test Helper Functions for N8N-R8 Testing Framework
# Provides common testing utilities and assertion functions

<<<<<<< HEAD
# Colors for output
RED='\033[0;31m'
GREEN='\033[0;32m'
YELLOW='\033[1;33m'
BLUE='\033[0;34m'
NC='\033[0m'
=======
# Ensure this script can be sourced safely
if [[ "${BASH_SOURCE[0]}" == "${0}" ]]; then
    echo "ERROR: This script should be sourced, not executed directly"
    echo "Usage: source ${BASH_SOURCE[0]}"
    exit 1
fi

# Validate bash version compatibility
if [[ ${BASH_VERSION%%.*} -lt 4 ]]; then
    echo "WARNING: Bash version ${BASH_VERSION} detected. Some features may not work correctly."
    echo "Recommended: Bash 4.0 or higher"
fi

# Initialize test counters if not already set
TESTS_RUN=${TESTS_RUN:-0}
TESTS_PASSED=${TESTS_PASSED:-0}
TESTS_FAILED=${TESTS_FAILED:-0}
TESTS_SKIPPED=${TESTS_SKIPPED:-0}

# Set default test timeout if not specified
TEST_TIMEOUT=${TEST_TIMEOUT:-300}

# Color variables for output formatting
# These variables are exported to make them available to scripts that source this file
# Usage: echo -e "${GREEN}Success message${NC}" for colored output
export GREEN='\033[0;32m'    # Green color for success messages
export RED='\033[0;31m'      # Red color for error messages  
export YELLOW='\033[1;33m'   # Yellow color for warning messages
export BLUE='\033[0;34m'     # Blue color for info messages
export NC='\033[0m'          # No Color - resets color formatting

# Logging functions
log() {
    local level="$1"
    shift
    local message="$*"
    local timestamp
    timestamp=$(date '+%Y-%m-%d %H:%M:%S')
    echo "[$timestamp] [$level] $message"
}

log_info() {
    echo -e "${BLUE}[INFO]${NC} $*"
}

log_warning() {
    echo -e "${YELLOW}[WARN]${NC} $*"
}

log_error() {
    echo -e "${RED}[ERROR]${NC} $*"
}

log_debug() {
    if [[ "${TEST_DEBUG:-false}" == "true" ]]; then
        echo -e "${BLUE}[DEBUG]${NC} $*"
    fi
}
>>>>>>> e3678ffb

# Test counters
TESTS_RUN=0
TESTS_PASSED=0
TESTS_FAILED=0
TESTS_SKIPPED=0
TEST_TIMEOUT=${TEST_TIMEOUT:-30}

# Logging functions
log_info() {
    echo -e "${BLUE}[INFO]${NC} $1"
}

log_success() {
    echo -e "${GREEN}[SUCCESS]${NC} $1"
}

log_warning() {
    echo -e "${YELLOW}[WARNING]${NC} $1"
}

log_error() {
    echo -e "${RED}[ERROR]${NC} $1"
}

log_debug() {
    if [[ "$TEST_DEBUG" == "true" ]]; then
        echo -e "${YELLOW}[DEBUG]${NC} $1"
    fi
}

# Test execution functions
run_test_suite() {
    local test_file
    test_file=$(basename "$0")
    log_info "Running test suite: $test_file"
    run_tests
}

run_tests() {
    # Setup
    if declare -f setup > /dev/null; then
        log_debug "Running setup"
        setup
    fi

    # Run all test functions
    for func in $(declare -F | grep "test_" | awk '{print $3}'); do
        run_single_test "$func"
    done

    # Teardown
    if declare -f teardown > /dev/null; then
        log_debug "Running teardown"
        teardown
    fi

    # Report results
    print_test_summary
}
run_single_test() {
    local test_name="$1"
    TESTS_RUN=$((TESTS_RUN + 1))
    log_info "Running test: $test_name"
    # Run test with timeout
    if timeout "$TEST_TIMEOUT" bash -c "$test_name"; then
        TESTS_PASSED=$((TESTS_PASSED + 1))
        log_success "✓ $test_name"
    else
        TESTS_FAILED=$((TESTS_FAILED + 1))
        log_error "✗ $test_name"
    fi
}
skip_test() {
    local reason="$1"
    TESTS_SKIPPED=$((TESTS_SKIPPED + 1))
    log_warning "⊘ Skipped: $reason"
}
print_test_summary() {
    echo
    echo "=================================="
    echo "Test Summary"
    echo "Tests Run:    $TESTS_RUN"
    echo "Passed:       $TESTS_PASSED"
    echo "Failed:       $TESTS_FAILED"
    echo "Skipped:      $TESTS_SKIPPED"
    if [[ $TESTS_FAILED -gt 0 ]]; then
        exit 1
    fi
}

# Assertion functions
assert_equals() {
    local expected="$1"
    local actual="$2"
    local message="${3:-Values should be equal}"
    if [[ "$expected" == "$actual" ]]; then
        log_debug "✓ Assertion passed: $message"
        return 0
    else
        log_error "✗ Assertion failed: $message"
        log_error "  Expected: '$expected'"
        log_error "  Actual:   '$actual'"
        return 1
    fi
}

assert_file_executable() {
    local file="$1"
    local message="${2:-File should be executable}"
    if [[ -x "$file" ]]; then
        log_debug "✓ Assertion passed: $message"
        return 0
    else
        log_error "✗ Assertion failed: $message"
        log_error "  File: '$file' is not executable"
        return 1
    fi
}
assert_not_equals() {
    local expected="$1"
    local actual="$2"
    local message="${3:-Values should not be equal}"
    if [[ "$expected" != "$actual" ]]; then
        log_debug "✓ Assertion passed: $message"
        return 0
    else
        log_error "✗ Assertion failed: $message"
        log_error "  Expected: NOT '$expected'"
        log_error "  Actual:   '$actual'"
        return 1
    fi
}
assert_contains() {
    local haystack="$1"
    local needle="$2"
    local message="${3:-String should contain substring}"
    if [[ "$haystack" == *"$needle"* ]]; then
        log_debug "✓ Assertion passed: $message"
        return 0
    else
        log_error "✗ Assertion failed: $message"
        log_error "  String:    '$haystack'"
        log_error "  Should contain: '$needle'"
        return 1
    fi
}
assert_file_exists() {
    local file="$1"
    local message="${2:-File should exist}"
    
    # Validate input parameters
    if [[ -z "$file" ]]; then
        log_error "✗ Assertion failed: $message"
        log_error "  Error: No file path provided"
        return 1
    fi
    
    if [[ -f "$file" ]]; then
        log_debug "✓ Assertion passed: $message"
        return 0
    else
        log_error "✗ Assertion failed: $message"
        log_error "  File: '$file'"
        
        # Provide helpful debugging information
        local dir_path
        dir_path=$(dirname "$file")
        if [[ -d "$dir_path" ]]; then
            log_error "  Directory exists: $dir_path"
            if [[ -e "$file" ]]; then
                if [[ -d "$file" ]]; then
                    log_error "  Path exists but is a directory, not a file"
                elif [[ -L "$file" ]]; then
                    log_error "  Path exists but is a symbolic link"
                else
                    log_error "  Path exists but is not a regular file"
                fi
            else
                log_error "  File does not exist"
            fi
        else
            log_error "  Directory does not exist: $dir_path"
        fi
        return 1
    fi
}
assert_directory_exists() {
    local dir="$1"
    local message="${2:-Directory should exist}"
    
    # Validate input parameters
    if [[ -z "$dir" ]]; then
        log_error "✗ Assertion failed: $message"
        log_error "  Error: No directory path provided"
        return 1
    fi
    
    if [[ -d "$dir" ]]; then
        log_debug "✓ Assertion passed: $message"
        return 0
    else
        log_error "✗ Assertion failed: $message"
        log_error "  Directory: '$dir'"
        
        # Provide helpful debugging information
        if [[ -e "$dir" ]]; then
            if [[ -f "$dir" ]]; then
                log_error "  Path exists but is a file, not a directory"
            elif [[ -L "$dir" ]]; then
                log_error "  Path exists but is a symbolic link"
            else
                log_error "  Path exists but is not a directory"
            fi
        else
            log_error "  Directory does not exist"
            
            # Check parent directory
            local parent_dir
            parent_dir=$(dirname "$dir")
            if [[ -d "$parent_dir" ]]; then
                log_error "  Parent directory exists: $parent_dir"
            else
                log_error "  Parent directory does not exist: $parent_dir"
            fi
        fi
        return 1
    fi
}
assert_command_success() {
    local command="$1"
    local message="${2:-Command should succeed}"
    
    # Validate input parameters
    if [[ -z "$command" ]]; then
        log_error "✗ Assertion failed: $message"
        log_error "  Error: No command provided"
        return 1
    fi
    
    # Capture both exit code and output for better error reporting
    local output
    local exit_code
    
    output=$(eval "$command" 2>&1)
    exit_code=$?
    
    if [[ $exit_code -eq 0 ]]; then
        log_debug "✓ Assertion passed: $message"
        return 0
    else
        log_error "✗ Assertion failed: $message"
        log_error "  Command: '$command'"
        log_error "  Exit code: $exit_code"
        
        # Show command output if it's not too long
        if [[ -n "$output" ]]; then
            local output_lines
            output_lines=$(echo "$output" | wc -l)
            if [[ $output_lines -le 5 ]]; then
                log_error "  Output: $output"
            else
                log_error "  Output (first 3 lines):"
                echo "$output" | head -3 | while IFS= read -r line; do
                    log_error "    $line"
                done
                log_error "  ... ($output_lines total lines)"
            fi
        fi
        return 1
    fi
}
assert_command_fails() {
    local command="$1"
    local message="${2:-Command should fail}"
    if ! eval "$command" > /dev/null 2>&1; then
        log_debug "✓ Assertion passed: $message"
        return 0
    else
        log_error "✗ Assertion failed: $message"
        log_error "  Command: '$command'"
        return 1
    fi
}
assert_service_running() {
    local service="$1"
    local message="${2:-Service should be running}"
    if docker compose ps --services --filter "status=running" | grep -q "^$service$"; then
        log_debug "✓ Assertion passed: $message"
        return 0
    else
        log_error "✗ Assertion failed: $message"
        log_error "  Service: '$service'"
        return 1
    fi
}
assert_url_accessible() {
    local url="$1"
    local expected_status="${2:-200}"
    local message="${3:-URL should be accessible}"
    local status
    status=$(curl -s -o /dev/null -w "%{http_code}" "$url" 2>/dev/null || echo "000")
    if [[ "$status" == "$expected_status" ]]; then
        log_debug "✓ Assertion passed: $message"
        return 0
    else
        log_error "✗ Assertion failed: $message"
        log_error "  URL: '$url'"
        log_error "  Expected status: '$expected_status'"
        log_error "  Actual status: '$status'"
        return 1
    fi
}
# Docker helper functions
docker_cleanup() {
    local prefix="${1:-test_}"
    log_debug "Cleaning up Docker containers with prefix: $prefix"
    # Stop and remove containers
    docker ps -a --filter "name=$prefix" --format "{{.Names}}" | xargs -r docker rm -f
    # Remove networks
    docker network ls --filter "name=$prefix" --format "{{.Name}}" | xargs -r docker network rm
    # Remove volumes
    docker volume ls --filter "name=$prefix" --format "{{.Name}}" | xargs -r docker volume rm
}
wait_for_service() {
    local service="$1"
    local timeout="${2:-60}"
    local interval="${3:-2}"
    log_debug "Waiting for service '$service' to be ready (timeout: ${timeout}s)"
    local elapsed=0
    while [[ $elapsed -lt $timeout ]]; do
        if docker compose ps --services --filter "status=running" | grep -q "^$service$"; then
            log_debug "Service '$service' is ready"
            return 0
        fi
        sleep "$interval"
        elapsed=$((elapsed + interval))
    done
    log_error "Service '$service' failed to start within ${timeout}s"
    return 1
}
wait_for_url() {
    local url="$1"
    local timeout="${2:-60}"
    local interval="${3:-2}"
    log_debug "Waiting for URL '$url' to be accessible (timeout: ${timeout}s)"
    local elapsed=0
    while [[ $elapsed -lt $timeout ]]; do
        if curl -s -f "$url" > /dev/null 2>&1; then
            log_debug "URL '$url' is accessible"
            return 0
        fi
        sleep "$interval"
        elapsed=$((elapsed + interval))
    done
    log_error "URL '$url' not accessible within ${timeout}s"
    return 1
}
# File and directory helpers
create_temp_dir() {
    local prefix="${1:-n8n_test_}"
    local temp_dir
    temp_dir=$(mktemp -d -t "${prefix}XXXXXX")
    echo "$temp_dir"
}
cleanup_temp_dir() {
    local temp_dir="$1"
    if [[ -n "$temp_dir" && -d "$temp_dir" ]]; then
        rm -rf "$temp_dir"
        log_debug "Cleaned up temporary directory: $temp_dir"
    fi
}
# Configuration helpers
backup_config() {
    local config_file="$1"
    local backup_suffix="${2:-.test_backup}"
    if [[ -f "$config_file" ]]; then
        cp "$config_file" "${config_file}${backup_suffix}"
        log_debug "Backed up config: $config_file"
    fi
}
restore_config() {
    local config_file="$1"
    local backup_suffix="${2:-.test_backup}"
    local backup_file="${config_file}${backup_suffix}"
    if [[ -f "$backup_file" ]]; then
        mv "$backup_file" "$config_file"
        log_debug "Restored config: $config_file"
    fi
}
# Performance testing helpers
measure_execution_time() {
    local start_time
    start_time=$(date +%s.%N)
    eval "$command"
    local exit_code=$?
    local end_time
    end_time=$(date +%s.%N)
    local duration
    duration=$(echo "$end_time - $start_time" | bc)
    echo "$duration"
    return $exit_code
}
assert_execution_time_under() {
    local command="$1"
    local max_time="$2"
    local message="${3:-Command should execute within time limit}"
    local duration
    duration=$(measure_execution_time "$command")
    local exit_code=$?
    if [[ $exit_code -eq 0 ]] && (( $(echo "$duration <= $max_time" | bc -l) )); then
        log_debug "✓ Assertion passed: $message (${duration}s <= ${max_time}s)"
        return 0
    else
        log_error "✗ Assertion failed: $message"
        log_error "  Duration: ${duration}s"
        log_error "  Max allowed: ${max_time}s"
        log_error "  Exit code: $exit_code"
        return 1
    fi
}
# Validation function to check if all required functions are available
validate_test_helpers() {
    local required_functions=(
        "log_info" "log_error" "log_warning" "log_success" "log_debug"
        "assert_equals" "assert_file_exists" "assert_directory_exists"
        "assert_command_success" "assert_command_fails"
        "run_tests" "run_single_test" "print_test_summary"
    )
    
    local missing_functions=()
    
    for func in "${required_functions[@]}"; do
        if ! declare -f "$func" >/dev/null 2>&1; then
            missing_functions+=("$func")
        fi
    done
    
    if [[ ${#missing_functions[@]} -gt 0 ]]; then
        echo "ERROR: Missing required test helper functions:"
        for func in "${missing_functions[@]}"; do
            echo "  - $func"
        done
        echo "Test execution may fail or behave unexpectedly."
        return 1
    fi
    
    return 0
}

# Enhanced error handling for Docker operations
docker_safe_exec() {
    local container="$1"
    local command="$2"
    local timeout="${3:-30}"
    
    if [[ -z "$container" || -z "$command" ]]; then
        log_error "docker_safe_exec: Missing required parameters"
        return 1
    fi
    
    if ! docker ps --format "{{.Names}}" | grep -q "^${container}$"; then
        log_error "Container '$container' is not running"
        return 1
    fi
    
    if timeout "$timeout" docker exec "$container" bash -c "$command"; then
        return 0
    else
        local exit_code=$?
        if [[ $exit_code -eq 124 ]]; then
            log_error "Command timed out after ${timeout}s in container '$container'"
        else
            log_error "Command failed with exit code $exit_code in container '$container'"
        fi
        return $exit_code
    fi
}

# Enhanced wait function with better error reporting
wait_for_condition() {
    local condition_command="$1"
    local timeout="${2:-60}"
    local interval="${3:-2}"
    local description="${4:-condition}"
    
    log_debug "Waiting for $description (timeout: ${timeout}s, interval: ${interval}s)"
    
    local elapsed=0
    local attempts=0
    
    while [[ $elapsed -lt $timeout ]]; do
        attempts=$((attempts + 1))
        
        if eval "$condition_command" >/dev/null 2>&1; then
            log_debug "$description met after ${elapsed}s (${attempts} attempts)"
            return 0
        fi
        
        sleep "$interval"
        elapsed=$((elapsed + interval))
        
        # Log progress every 30 seconds for long waits
        if [[ $((elapsed % 30)) -eq 0 ]] && [[ $elapsed -lt $timeout ]]; then
            log_debug "Still waiting for $description... (${elapsed}s elapsed)"
        fi
    done
    
    log_error "$description not met within ${timeout}s (${attempts} attempts)"
    return 1
}

# Self-validation when sourced
if ! validate_test_helpers; then
    echo "WARNING: Test helpers validation failed. Some functions may not be available."
fi

# No need to export functions, they are sourced<|MERGE_RESOLUTION|>--- conflicted
+++ resolved
@@ -3,14 +3,6 @@
 # Test Helper Functions for N8N-R8 Testing Framework
 # Provides common testing utilities and assertion functions
 
-<<<<<<< HEAD
-# Colors for output
-RED='\033[0;31m'
-GREEN='\033[0;32m'
-YELLOW='\033[1;33m'
-BLUE='\033[0;34m'
-NC='\033[0m'
-=======
 # Ensure this script can be sourced safely
 if [[ "${BASH_SOURCE[0]}" == "${0}" ]]; then
     echo "ERROR: This script should be sourced, not executed directly"
@@ -69,46 +61,10 @@
         echo -e "${BLUE}[DEBUG]${NC} $*"
     fi
 }
->>>>>>> e3678ffb
-
-# Test counters
-TESTS_RUN=0
-TESTS_PASSED=0
-TESTS_FAILED=0
-TESTS_SKIPPED=0
-TEST_TIMEOUT=${TEST_TIMEOUT:-30}
-
-# Logging functions
-log_info() {
-    echo -e "${BLUE}[INFO]${NC} $1"
-}
 
 log_success() {
     echo -e "${GREEN}[SUCCESS]${NC} $1"
 }
-
-log_warning() {
-    echo -e "${YELLOW}[WARNING]${NC} $1"
-}
-
-log_error() {
-    echo -e "${RED}[ERROR]${NC} $1"
-}
-
-log_debug() {
-    if [[ "$TEST_DEBUG" == "true" ]]; then
-        echo -e "${YELLOW}[DEBUG]${NC} $1"
-    fi
-}
-
-# Test execution functions
-run_test_suite() {
-    local test_file
-    test_file=$(basename "$0")
-    log_info "Running test suite: $test_file"
-    run_tests
-}
-
 run_tests() {
     # Setup
     if declare -f setup > /dev/null; then
@@ -413,7 +369,7 @@
 }
 wait_for_url() {
     local url="$1"
-    local timeout="${2:-60}"
+    local timeout="${2:-30}"
     local interval="${3:-2}"
     log_debug "Waiting for URL '$url' to be accessible (timeout: ${timeout}s)"
     local elapsed=0
@@ -483,13 +439,12 @@
     if [[ $exit_code -eq 0 ]] && (( $(echo "$duration <= $max_time" | bc -l) )); then
         log_debug "✓ Assertion passed: $message (${duration}s <= ${max_time}s)"
         return 0
-    else
-        log_error "✗ Assertion failed: $message"
-        log_error "  Duration: ${duration}s"
-        log_error "  Max allowed: ${max_time}s"
-        log_error "  Exit code: $exit_code"
-        return 1
-    fi
+    fi
+    log_error "✗ Assertion failed: $message"
+    log_error "  Duration: ${duration}s"
+    log_error "  Max allowed: ${max_time}s"
+    log_error "  Exit code: $exit_code"
+    return 1
 }
 # Validation function to check if all required functions are available
 validate_test_helpers() {
