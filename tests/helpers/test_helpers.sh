#!/bin/bash

# Test Helper Functions for N8N-R8 Testing Framework
# Provides common testing utilities and assertion functions
# Colors for output
GREEN='\033[0;32m'
NC='\033[0m'

log_success() {
    echo -e "${GREEN}[SUCCESS]${NC} $1"
}
<<<<<<< HEAD
log_warning() {
    echo -e "${YELLOW}[WARNING]${NC} $1"
}
log_error() {
    echo -e "${RED}[ERROR]${NC} $1"
}
log_debug() {
    if [[ "$TEST_DEBUG" == "true" ]]; then
        echo -e "${YELLOW}[DEBUG]${NC} $1"
    fi
# Test execution functions
run_test_suite() {
    local test_file
    test_file=$(basename "$0")
    log_info "Running test suite: $test_file"
    
=======
run_tests() {
>>>>>>> 59d4cb16
    # Setup
    if declare -f setup > /dev/null; then
        log_debug "Running setup"
        setup
    fi

    # Run all test functions
    for func in $(declare -F | grep "test_" | awk '{print $3}'); do
        run_single_test "$func"
    done

    # Teardown
    if declare -f teardown > /dev/null; then
        log_debug "Running teardown"
        teardown
    fi

    # Report results
    print_test_summary
}
run_single_test() {
    local test_name="$1"
    TESTS_RUN=$((TESTS_RUN + 1))
    log_info "Running test: $test_name"
    # Run test with timeout
    if timeout "$TEST_TIMEOUT" bash -c "$test_name"; then
        TESTS_PASSED=$((TESTS_PASSED + 1))
        log_success "✓ $test_name"
    else
        TESTS_FAILED=$((TESTS_FAILED + 1))
        log_error "✗ $test_name"
    fi
}
skip_test() {
    local reason="$1"
    TESTS_SKIPPED=$((TESTS_SKIPPED + 1))
    log_warning "⊘ Skipped: $reason"
}
print_test_summary() {
    echo
    echo "=================================="
    echo "Test Summary"
    echo "Tests Run:    $TESTS_RUN"
    echo "Passed:       $TESTS_PASSED"
    echo "Failed:       $TESTS_FAILED"
    echo "Skipped:      $TESTS_SKIPPED"
    if [[ $TESTS_FAILED -gt 0 ]]; then
        exit 1
    fi
}
<<<<<<< HEAD
=======

>>>>>>> 59d4cb16
# Assertion functions
assert_equals() {
    local expected="$1"
    local actual="$2"
    local message="${3:-Values should be equal}"
    if [[ "$expected" == "$actual" ]]; then
        log_debug "✓ Assertion passed: $message"
        return 0
    else
        log_error "✗ Assertion failed: $message"
        log_error "  Expected: '$expected'"
        log_error "  Actual:   '$actual'"
        return 1
    fi
}
assert_not_equals() {
    local expected="$1"
    local actual="$2"
    local message="${3:-Values should not be equal}"
    if [[ "$expected" != "$actual" ]]; then
        log_debug "✓ Assertion passed: $message"
        return 0
    else
        log_error "✗ Assertion failed: $message"
        log_error "  Expected: NOT '$expected'"
        log_error "  Actual:   '$actual'"
        return 1
    fi
}
assert_contains() {
    local haystack="$1"
    local needle="$2"
    local message="${3:-String should contain substring}"
    if [[ "$haystack" == *"$needle"* ]]; then
        log_debug "✓ Assertion passed: $message"
        return 0
    else
        log_error "✗ Assertion failed: $message"
        log_error "  String:    '$haystack'"
        log_error "  Should contain: '$needle'"
        return 1
    fi
}
assert_file_exists() {
    local file="$1"
    local message="${2:-File should exist}"
    if [[ -f "$file" ]]; then
        log_debug "✓ Assertion passed: $message"
        return 0
    else
        log_error "✗ Assertion failed: $message"
        log_error "  File: '$file'"
        return 1
    fi
}
assert_directory_exists() {
    local dir="$1"
    local message="${2:-Directory should exist}"
    if [[ -d "$dir" ]]; then
        log_debug "✓ Assertion passed: $message"
        return 0
    else
        log_error "✗ Assertion failed: $message"
        log_error "  Directory: '$dir'"
        return 1
    fi
}
assert_command_success() {
    local command="$1"
    local message="${2:-Command should succeed}"
    if eval "$command" > /dev/null 2>&1; then
        log_debug "✓ Assertion passed: $message"
        return 0
    else
        log_error "✗ Assertion failed: $message"
        log_error "  Command: '$command'"
        return 1
    fi
}
assert_command_fails() {
    local command="$1"
    local message="${2:-Command should fail}"
    if ! eval "$command" > /dev/null 2>&1; then
        log_debug "✓ Assertion passed: $message"
        return 0
    else
        log_error "✗ Assertion failed: $message"
        log_error "  Command: '$command'"
        return 1
    fi
}
assert_service_running() {
    local service="$1"
    local message="${2:-Service should be running}"
    if docker compose ps --services --filter "status=running" | grep -q "^$service$"; then
        log_debug "✓ Assertion passed: $message"
        return 0
    else
        log_error "✗ Assertion failed: $message"
        log_error "  Service: '$service'"
        return 1
    fi
}
assert_url_accessible() {
    local url="$1"
    local expected_status="${2:-200}"
    local message="${3:-URL should be accessible}"
    local status
    status=$(curl -s -o /dev/null -w "%{http_code}" "$url" 2>/dev/null || echo "000")
    if [[ "$status" == "$expected_status" ]]; then
        log_debug "✓ Assertion passed: $message"
        return 0
    else
        log_error "✗ Assertion failed: $message"
        log_error "  URL: '$url'"
        log_error "  Expected status: '$expected_status'"
        log_error "  Actual status: '$status'"
        return 1
    fi
}
# Docker helper functions
docker_cleanup() {
    local prefix="${1:-test_}"
    log_debug "Cleaning up Docker containers with prefix: $prefix"
    # Stop and remove containers
    docker ps -a --filter "name=$prefix" --format "{{.Names}}" | xargs -r docker rm -f
    # Remove networks
    docker network ls --filter "name=$prefix" --format "{{.Name}}" | xargs -r docker network rm
    # Remove volumes
    docker volume ls --filter "name=$prefix" --format "{{.Name}}" | xargs -r docker volume rm
}
wait_for_service() {
    local service="$1"
    local timeout="${2:-60}"
    local interval="${3:-2}"
    log_debug "Waiting for service '$service' to be ready (timeout: ${timeout}s)"
    local elapsed=0
    while [[ $elapsed -lt $timeout ]]; do
        if docker compose ps --services --filter "status=running" | grep -q "^$service$"; then
            log_debug "Service '$service' is ready"
            return 0
        fi
        sleep "$interval"
        elapsed=$((elapsed + interval))
    done
    log_error "Service '$service' failed to start within ${timeout}s"
    return 1
}
wait_for_url() {
    local url="$1"
<<<<<<< HEAD
    local timeout="${2:-60}"
=======
    local timeout="${2:-30}"
>>>>>>> 59d4cb16
    local interval="${3:-2}"
    log_debug "Waiting for URL '$url' to be accessible (timeout: ${timeout}s)"
    local elapsed=0
    while [[ $elapsed -lt $timeout ]]; do
        if curl -s -f "$url" > /dev/null 2>&1; then
            log_debug "URL '$url' is accessible"
            return 0
        fi
        sleep "$interval"
        elapsed=$((elapsed + interval))
    done
    log_error "URL '$url' not accessible within ${timeout}s"
    return 1
}
# File and directory helpers
create_temp_dir() {
    local prefix="${1:-n8n_test_}"
    local temp_dir
    temp_dir=$(mktemp -d -t "${prefix}XXXXXX")
    echo "$temp_dir"
}
cleanup_temp_dir() {
    local temp_dir="$1"
    if [[ -n "$temp_dir" && -d "$temp_dir" ]]; then
        rm -rf "$temp_dir"
        log_debug "Cleaned up temporary directory: $temp_dir"
    fi
}
# Configuration helpers
backup_config() {
    local config_file="$1"
    local backup_suffix="${2:-.test_backup}"
    if [[ -f "$config_file" ]]; then
        cp "$config_file" "${config_file}${backup_suffix}"
        log_debug "Backed up config: $config_file"
    fi
}
restore_config() {
    local config_file="$1"
    local backup_suffix="${2:-.test_backup}"
    local backup_file="${config_file}${backup_suffix}"
    if [[ -f "$backup_file" ]]; then
        mv "$backup_file" "$config_file"
        log_debug "Restored config: $config_file"
    fi
}
# Performance testing helpers
measure_execution_time() {
    local start_time
    start_time=$(date +%s.%N)
    eval "$command"
    local exit_code=$?
    local end_time
    end_time=$(date +%s.%N)
    local duration
    duration=$(echo "$end_time - $start_time" | bc)
    echo "$duration"
    return $exit_code
}
assert_execution_time_under() {
    local command="$1"
    local max_time="$2"
    local message="${3:-Command should execute within time limit}"
    local duration
    duration=$(measure_execution_time "$command")
    local exit_code=$?
    if [[ $exit_code -eq 0 ]] && (( $(echo "$duration <= $max_time" | bc -l) )); then
        log_debug "✓ Assertion passed: $message (${duration}s <= ${max_time}s)"
        return 0
<<<<<<< HEAD
    else
        log_error "✗ Assertion failed: $message"
        log_error "  Duration: ${duration}s"
        log_error "  Max allowed: ${max_time}s"
        log_error "  Exit code: $exit_code"
        return 1
    fi
=======
    fi
    log_error "✗ Assertion failed: $message"
    log_error "  Duration: ${duration}s"
    log_error "  Max allowed: ${max_time}s"
    log_error "  Exit code: $exit_code"
    return 1
>>>>>>> 59d4cb16
}
# Export functions for use in test scripts
export -f log_info log_success log_warning log_error log_debug
export -f run_test_suite run_single_test skip_test print_test_summary
export -f assert_equals assert_not_equals assert_contains
export -f assert_file_exists assert_directory_exists
export -f assert_command_success assert_command_fails
export -f assert_service_running assert_url_accessible
export -f docker_cleanup wait_for_service wait_for_url
export -f create_temp_dir cleanup_temp_dir
export -f backup_config restore_config
export -f measure_execution_time assert_execution_time_under<|MERGE_RESOLUTION|>--- conflicted
+++ resolved
@@ -2,33 +2,53 @@
 
 # Test Helper Functions for N8N-R8 Testing Framework
 # Provides common testing utilities and assertion functions
+
 # Colors for output
+RED='\033[0;31m'
 GREEN='\033[0;32m'
+YELLOW='\033[1;33m'
+BLUE='\033[0;34m'
 NC='\033[0m'
+
+# Test counters
+TESTS_RUN=0
+TESTS_PASSED=0
+TESTS_FAILED=0
+TESTS_SKIPPED=0
+TEST_TIMEOUT=${TEST_TIMEOUT:-30}
+
+# Logging functions
+log_info() {
+    echo -e "${BLUE}[INFO]${NC} $1"
+}
 
 log_success() {
     echo -e "${GREEN}[SUCCESS]${NC} $1"
 }
-<<<<<<< HEAD
+
 log_warning() {
     echo -e "${YELLOW}[WARNING]${NC} $1"
 }
+
 log_error() {
     echo -e "${RED}[ERROR]${NC} $1"
 }
+
 log_debug() {
     if [[ "$TEST_DEBUG" == "true" ]]; then
         echo -e "${YELLOW}[DEBUG]${NC} $1"
     fi
+}
+
 # Test execution functions
 run_test_suite() {
     local test_file
     test_file=$(basename "$0")
     log_info "Running test suite: $test_file"
-    
-=======
+    run_tests
+}
+
 run_tests() {
->>>>>>> 59d4cb16
     # Setup
     if declare -f setup > /dev/null; then
         log_debug "Running setup"
@@ -79,10 +99,7 @@
         exit 1
     fi
 }
-<<<<<<< HEAD
-=======
-
->>>>>>> 59d4cb16
+
 # Assertion functions
 assert_equals() {
     local expected="$1"
@@ -233,11 +250,7 @@
 }
 wait_for_url() {
     local url="$1"
-<<<<<<< HEAD
     local timeout="${2:-60}"
-=======
-    local timeout="${2:-30}"
->>>>>>> 59d4cb16
     local interval="${3:-2}"
     log_debug "Waiting for URL '$url' to be accessible (timeout: ${timeout}s)"
     local elapsed=0
@@ -307,7 +320,6 @@
     if [[ $exit_code -eq 0 ]] && (( $(echo "$duration <= $max_time" | bc -l) )); then
         log_debug "✓ Assertion passed: $message (${duration}s <= ${max_time}s)"
         return 0
-<<<<<<< HEAD
     else
         log_error "✗ Assertion failed: $message"
         log_error "  Duration: ${duration}s"
@@ -315,14 +327,6 @@
         log_error "  Exit code: $exit_code"
         return 1
     fi
-=======
-    fi
-    log_error "✗ Assertion failed: $message"
-    log_error "  Duration: ${duration}s"
-    log_error "  Max allowed: ${max_time}s"
-    log_error "  Exit code: $exit_code"
-    return 1
->>>>>>> 59d4cb16
 }
 # Export functions for use in test scripts
 export -f log_info log_success log_warning log_error log_debug
